--- conflicted
+++ resolved
@@ -41,30 +41,12 @@
 function DateTimeFormatSpecs() {
   const { HelpTriggerComponent } = visualizationsSettings;
   return (
-<<<<<<< HEAD
-    <Tooltip
-      title={
-        <React.Fragment>
-          Formatting Dates and Times
-          <i className="fa fa-external-link" style={{ marginLeft: 5 }} />
-        </React.Fragment>
-      }>
-      <a
-        className="visualization-editor-context-help"
-        href="https://momentjs.com/docs/#/displaying/format/"
-        target="_blank"
-        rel="noopener noreferrer">
-        {ContextHelp.defaultIcon}
-      </a>
-    </Tooltip>
-=======
     <HelpTriggerComponent
       title="Formatting Dates and Times"
       href="https://momentjs.com/docs/#/displaying/format/"
       className="visualization-editor-context-help">
       {ContextHelp.defaultIcon}
     </HelpTriggerComponent>
->>>>>>> 60bc1f8e
   );
 }
 
