import React from "react";
<<<<<<< HEAD
import { Section, Input, InputNumber, Switch, ContextHelp } from "@/components/visualizations/editor";
import { EditorPropTypes } from "@/visualizations";
=======
import { Section, Input, InputNumber, Switch } from "@/components/visualizations/editor";
import { EditorPropTypes } from "@/visualizations/prop-types";
>>>>>>> 713fd2d0

import { isValueNumber } from "../utils";

export default function FormatSettings({ options, data, onOptionsChange }) {
  const inputsEnabled = isValueNumber(data.rows, options);
  return (
    <React.Fragment>
      <Section>
        <InputNumber
          layout="horizontal"
          label="Formatting Decimal Place"
          className="w-100"
          data-test="Counter.Formatting.DecimalPlace"
          defaultValue={options.stringDecimal}
          disabled={!inputsEnabled}
          onChange={stringDecimal => onOptionsChange({ stringDecimal })}
        />
      </Section>

      <Section>
        <Input
          layout="horizontal"
          label="Formatting Decimal Character"
          className="w-100"
          data-test="Counter.Formatting.DecimalCharacter"
          defaultValue={options.stringDecChar}
          disabled={!inputsEnabled}
          onChange={e => onOptionsChange({ stringDecChar: e.target.value })}
        />
      </Section>

      <Section>
        <Input
          layout="horizontal"
          label="Formatting Thousands Separator"
          className="w-100"
          data-test="Counter.Formatting.ThousandsSeparator"
          defaultValue={options.stringThouSep}
          disabled={!inputsEnabled}
          onChange={e => onOptionsChange({ stringThouSep: e.target.value })}
        />
      </Section>

      <Section>
        <Input
          layout="horizontal"
          label="Formatting String Prefix"
          className="w-100"
          data-test="Counter.Formatting.StringPrefix"
          defaultValue={options.stringPrefix}
          disabled={!inputsEnabled}
          onChange={e => onOptionsChange({ stringPrefix: e.target.value })}
        />
      </Section>

      <Section>
        <Input
          layout="horizontal"
          label="Formatting String Suffix"
          className="w-100"
          data-test="Counter.Formatting.StringSuffix"
          defaultValue={options.stringSuffix}
          disabled={!inputsEnabled}
          onChange={e => onOptionsChange({ stringSuffix: e.target.value })}
        />
      </Section>

      <Section>
        <Input
          layout="horizontal"
          label={
            <React.Fragment>
              Tooltip format <ContextHelp.NumberFormatSpecs />
            </React.Fragment>
          }
          className="w-100"
          data-test="Counter.TooltipFormat"
          defaultValue={options.tooltipFormat}
          disabled={!inputsEnabled}
          onChange={e => onOptionsChange({ tooltipFormat: e.target.value })}
        />
      </Section>

      <Section>
        <Switch
          data-test="Counter.Formatting.FormatTargetValue"
          defaultChecked={options.formatTargetValue}
          onChange={formatTargetValue => onOptionsChange({ formatTargetValue })}>
          Format Target Value
        </Switch>
      </Section>
    </React.Fragment>
  );
}

FormatSettings.propTypes = EditorPropTypes;<|MERGE_RESOLUTION|>--- conflicted
+++ resolved
@@ -1,11 +1,6 @@
 import React from "react";
-<<<<<<< HEAD
 import { Section, Input, InputNumber, Switch, ContextHelp } from "@/components/visualizations/editor";
-import { EditorPropTypes } from "@/visualizations";
-=======
-import { Section, Input, InputNumber, Switch } from "@/components/visualizations/editor";
 import { EditorPropTypes } from "@/visualizations/prop-types";
->>>>>>> 713fd2d0
 
 import { isValueNumber } from "../utils";
 
