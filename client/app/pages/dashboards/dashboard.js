--- conflicted
+++ resolved
@@ -299,12 +299,8 @@
     Dashboard.save(
       { slug: this.dashboard.id, version: this.dashboard.version, tags: this.dashboard.tags },
       (dashboard) => {
-<<<<<<< HEAD
-        this.dashboard = dashboard;
-=======
         this.dashboard.tags = dashboard.tags;
         this.dashboard.version = dashboard.version;
->>>>>>> 204e3673
       },
       (error) => {
         if (error.status === 403) {
