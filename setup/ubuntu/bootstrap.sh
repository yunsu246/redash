#!/bin/bash
#
# This script setups Redash along with supervisor, nginx, PostgreSQL and Redis. It was written to be used on 
# Ubuntu 16.04. Technically it can work with other Ubuntu versions, but you might get non compatible versions
# of PostgreSQL, Redis and maybe some other dependencies.
#
# This script is not idempotent and if it stops in the middle, you can't just run it again. You should either 
# understand what parts of it to exclude or just start over on a new VM (assuming you're using a VM).

set -eu

REDASH_BASE_PATH=/opt/redash
REDASH_BRANCH="${REDASH_BRANCH:-master}" # Default branch/version to master if not specified in REDASH_BRANCH env var
REDASH_VERSION=${REDASH_VERSION-2.0.1.b3080} # Install latest version if not specified in REDASH_VERSION env var
LATEST_URL="https://s3.amazonaws.com/redash-releases/redash.${REDASH_VERSION}.tar.gz"
VERSION_DIR="$REDASH_BASE_PATH/redash.${REDASH_VERSION}"
REDASH_TARBALL=/tmp/redash.tar.gz
FILES_BASE_URL=https://raw.githubusercontent.com/getredash/redash/${REDASH_BRANCH}/setup/ubuntu/files

cd /tmp/

verify_root() {
    # Verify running as root:
    if [ "$(id -u)" != "0" ]; then
        if [ $# -ne 0 ]; then
            echo "Failed running with sudo. Exiting." 1>&2
            exit 1
        fi
        echo "This script must be run as root. Trying to run with sudo."
        sudo bash "$0" --with-sudo
        exit 0
    fi
}

create_redash_user() {
    adduser --system --no-create-home --disabled-login --gecos "" redash
}

install_system_packages() {
    apt-get -y update
    # Base packages
    apt install -y python-pip python-dev nginx curl build-essential pwgen
    # Data sources dependencies:
    apt install -y libffi-dev libssl-dev libmysqlclient-dev libpq-dev freetds-dev libsasl2-dev
    # SAML dependency
    apt install -y xmlsec1
    # Storage servers
    apt install -y postgresql redis-server
    apt install -y supervisor
}

create_directories() {
<<<<<<< HEAD
    mkdir -p /opt/redash
    chown redash /opt/redash
=======
    mkdir $REDASH_BASE_PATH
    chown redash $REDASH_BASE_PATH
>>>>>>> 18bf4445
    
    # Default config file
    if [ ! -f "$REDASH_BASE_PATH/.env" ]; then
        sudo -u redash wget "$FILES_BASE_URL/env" -O $REDASH_BASE_PATH/.env
    fi

    COOKIE_SECRET=$(pwgen -1s 32)
    echo "export REDASH_COOKIE_SECRET=$COOKIE_SECRET" >> $REDASH_BASE_PATH/.env
}

extract_redash_sources() {
    sudo -u redash wget "$LATEST_URL" -O "$REDASH_TARBALL"
    sudo -u redash mkdir "$VERSION_DIR"
    sudo -u redash tar -C "$VERSION_DIR" -xvf "$REDASH_TARBALL"
    ln -nfs "$VERSION_DIR" $REDASH_BASE_PATH/current
    ln -nfs $REDASH_BASE_PATH/.env $REDASH_BASE_PATH/current/.env
}

install_python_packages() {
    pip install --upgrade pip
    # TODO: venv?
    pip install setproctitle # setproctitle is used by Celery for "pretty" process titles
    pip install -r $REDASH_BASE_PATH/current/requirements.txt
    pip install -r $REDASH_BASE_PATH/current/requirements_all_ds.txt
}

create_database() {
    # Create user and database
    sudo -u postgres createuser redash --no-superuser --no-createdb --no-createrole
    sudo -u postgres createdb redash --owner=redash

    cd $REDASH_BASE_PATH/current
    sudo -u redash bin/run ./manage.py database create_tables
}

setup_supervisor() {
    wget -O /etc/supervisor/conf.d/redash.conf "$FILES_BASE_URL/supervisord.conf"
    service supervisor restart
}

setup_nginx() {
    rm /etc/nginx/sites-enabled/default
    wget -O /etc/nginx/sites-available/redash "$FILES_BASE_URL/nginx_redash_site"
    ln -nfs /etc/nginx/sites-available/redash /etc/nginx/sites-enabled/redash
    service nginx restart
}

verify_root
install_system_packages
create_redash_user
create_directories
extract_redash_sources
install_python_packages
create_database
setup_supervisor
setup_nginx<|MERGE_RESOLUTION|>--- conflicted
+++ resolved
@@ -50,13 +50,8 @@
 }
 
 create_directories() {
-<<<<<<< HEAD
-    mkdir -p /opt/redash
-    chown redash /opt/redash
-=======
-    mkdir $REDASH_BASE_PATH
+    mkdir -p $REDASH_BASE_PATH
     chown redash $REDASH_BASE_PATH
->>>>>>> 18bf4445
     
     # Default config file
     if [ ! -f "$REDASH_BASE_PATH/.env" ]; then
