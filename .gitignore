.coveralls.yml
.idea
*.pyc
.coverage
rd_ui/dist
.DS_Store

# Vagrant related
.vagrant
Berksfile.lock
redash/dump.rdb
.env
.ruby-version
venv
<<<<<<< HEAD
Gemfile
Gemfile.lock
=======
Gemfile*
>>>>>>> 3f9ba7ff
<|MERGE_RESOLUTION|>--- conflicted
+++ resolved
@@ -12,9 +12,4 @@
 .env
 .ruby-version
 venv
-<<<<<<< HEAD
-Gemfile
-Gemfile.lock
-=======
-Gemfile*
->>>>>>> 3f9ba7ff
+Gemfile*